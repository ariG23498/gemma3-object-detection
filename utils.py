--- conflicted
+++ resolved
@@ -121,16 +121,10 @@
         prompts.append(f"{processor.tokenizer.boi_token} detect \n\n")
 
     batch = processor(images=images, text=prompts, return_tensors="pt", padding=True)
-<<<<<<< HEAD
     if not isinstance(processor, Idefics3Processor):
         batch["pixel_values"] = batch["pixel_values"].to(
             device
         )  # to check with the implementation
-    return batch, images
-=======
-    batch["pixel_values"] = batch["pixel_values"].to(
-        dtype
-    )  # to check with the implementation
     return batch, images
 
 
@@ -161,5 +155,4 @@
 
     # Update the model's embedding size
     # model.resize_token_embeddings(len(tokenizer))
-    return processor, tokenizer
->>>>>>> 8e1951a3
+    return processor, tokenizer