import re
import logging

import matplotlib.pyplot as plt
import numpy as np
from PIL import ImageDraw

from transformers import Idefics3Processor

from create_dataset import format_objects

<<<<<<< HEAD
logging.basicConfig(
    level=logging.INFO, format="%(asctime)s - %(name)s - %(levelname)s - %(message)s"
)
logger = logging.getLogger(__name__)
=======
from transformers import AutoTokenizer, AutoProcessor
from config import Configuration
cfg = Configuration()
>>>>>>> f7c37c79

def parse_paligemma_label(label, width, height):
    # Extract location codes
    loc_pattern = r"<loc(\d{4})>"
    locations = [int(loc) for loc in re.findall(loc_pattern, label)]

    # Extract category (everything after the last location code)
    category = label.split(">")[-1].strip()

    # Convert normalized locations back to original image coordinates
    # Order in PaliGemma format is: y1, x1, y2, x2
    y1_norm, x1_norm, y2_norm, x2_norm = locations

    # Convert normalized coordinates to actual coordinates
    x1 = (x1_norm / 1024) * width
    y1 = (y1_norm / 1024) * height
    x2 = (x2_norm / 1024) * width
    y2 = (y2_norm / 1024) * height

    return category, [x1, y1, x2, y2]


def visualize_bounding_boxes(image, label, width, height, name):
    # Create a copy of the image to draw on
    draw_image = image.copy()
    draw = ImageDraw.Draw(draw_image)

    # Parse the label
    category, bbox = parse_paligemma_label(label, width, height)

    # Draw the bounding box
    draw.rectangle(bbox, outline="red", width=2)

    # Add category label
    draw.text((bbox[0], max(0, bbox[1] - 10)), category, fill="red")

    # Show the image
    plt.figure(figsize=(10, 6))
    plt.imshow(draw_image)
    plt.axis("off")
    plt.title(f"Bounding Box: {category}")
    plt.tight_layout()
    plt.savefig(name)
    plt.show()
    plt.close()


def train_collate_function(batch_of_samples, processor, device, transform=None):
    images = []
    prompts = []
    for sample in batch_of_samples:
        if transform:
            transformed = transform(image=np.array(sample["image"]), bboxes=sample["objects"]["bbox"], category_ids=sample["objects"]["category"])
            sample["image"] = transformed["image"]
            sample["objects"]["bbox"] = transformed["bboxes"]
            sample["objects"]["category"] = transformed["category_ids"]
            sample["height"] = sample["image"].shape[0]
            sample["width"] = sample["image"].shape[1]
            sample['label_for_paligemma'] = format_objects(sample)['label_for_paligemma'] 
        images.append([sample["image"]])
        if isinstance(processor, Idefics3Processor):
            prompts.append(
                f"{processor.tokenizer.bos_token}user\n<image>\ndetect\n\n{sample['label_for_paligemma']}\n{processor.tokenizer.eos_token}\n{processor.tokenizer.bos_token}assistant"
            )
        else:
            prompts.append(
                f"{processor.tokenizer.boi_token} detect \n\n{sample['label_for_paligemma']} {processor.tokenizer.eos_token}"
            )
        
    
    batch = processor(images=images, text=prompts, return_tensors="pt", padding=True)

    # The labels are the input_ids, and we mask the padding tokens in the loss computation
    labels = batch["input_ids"].clone()  # Clone input IDs for labels

    if not isinstance(processor, Idefics3Processor):
        # List from https://ai.google.dev/gemma/docs/core/huggingface_vision_finetune_qlora
        # Mask image tokens
        image_token_id = [
            processor.tokenizer.convert_tokens_to_ids(
                processor.tokenizer.special_tokens_map["bos_token"]
            )
        ]
    else:
      image_token_id = processor.tokenizer.additional_special_tokens_ids[
          processor.tokenizer.additional_special_tokens.index("<image>")
      ]
    # Mask tokens for not being used in the loss computation
    labels[labels == processor.tokenizer.pad_token_id] = -100
    labels[labels == image_token_id] = -100
    if not isinstance(processor, Idefics3Processor):
        labels[labels == 262144] = -100

    batch["labels"] = labels

    if not isinstance(processor, Idefics3Processor):
        batch["pixel_values"] = batch["pixel_values"].to(
            device
        )  # to check with the implementation
    return batch


def test_collate_function(batch_of_samples, processor, device):
    images = []
    prompts = []
    for sample in batch_of_samples:
        images.append([sample["image"]])
        prompts.append(f"{processor.tokenizer.boi_token} detect \n\n")

    batch = processor(images=images, text=prompts, return_tensors="pt", padding=True)
    if not isinstance(processor, Idefics3Processor):
        batch["pixel_values"] = batch["pixel_values"].to(
            device
        )  # to check with the implementation
    return batch, images

<<<<<<< HEAD
def get_processor_with_new_tokens(processor):
    # Get processor's tokenizer
    tokenizer = processor.tokenizer
=======

def get_tokenizer_with_new_tokens():
    # Load processor and tokenizer
    processor = AutoProcessor.from_pretrained(cfg.model_id)
    tokenizer = AutoTokenizer.from_pretrained(cfg.model_id)
>>>>>>> f7c37c79

    # Get original sizes
    original_vocab_size = tokenizer.vocab_size
    original_total_size = len(tokenizer)

<<<<<<< HEAD
    logger.info(f"Original vocab size (pretrained): {original_vocab_size}")
    logger.info(f"Original total tokenizer size (includes added tokens): {original_total_size}")

    # Add new location tokens
    location_tokens = [f"<loc{i:04}>" for i in range(1024)]
    added_tokens_count = tokenizer.add_tokens(location_tokens, special_tokens=False)
=======
    print(f"Original vocab size (pretrained): {original_vocab_size}")
    print(f"Original total tokenizer size (includes added tokens): {original_total_size}")

    # Add new location tokens
    location_tokens = [f"<loc{i:04}>" for i in range(1024)]
    added_tokens_count = tokenizer.add_tokens(location_tokens, special_tokens=True)
>>>>>>> f7c37c79

    # Get updated sizes
    new_total_size = len(tokenizer)

<<<<<<< HEAD
    logger.info(f"Number of new tokens added: {added_tokens_count}")
    logger.info(f"New total tokenizer size: {new_total_size}")
=======
    print(f"Number of new tokens added: {added_tokens_count}")
    print(f"New total tokenizer size: {new_total_size}")
>>>>>>> f7c37c79

    # Attach updated tokenizer to processor if needed
    processor.tokenizer = tokenizer

<<<<<<< HEAD
    return processor

def get_model_with_resize_token_embeddings(model, processor):
    tokenizer = processor.tokenizer
    model.resize_token_embeddings(len(tokenizer))
    logger.info(f"Model's token embeddings resized to: {len(tokenizer)}")
    return model
=======
    # Update the model's embedding size
    # model.resize_token_embeddings(len(tokenizer))
    return processor, tokenizer
>>>>>>> f7c37c79
<|MERGE_RESOLUTION|>--- conflicted
+++ resolved
@@ -9,16 +9,10 @@
 
 from create_dataset import format_objects
 
-<<<<<<< HEAD
 logging.basicConfig(
     level=logging.INFO, format="%(asctime)s - %(name)s - %(levelname)s - %(message)s"
 )
 logger = logging.getLogger(__name__)
-=======
-from transformers import AutoTokenizer, AutoProcessor
-from config import Configuration
-cfg = Configuration()
->>>>>>> f7c37c79
 
 def parse_paligemma_label(label, width, height):
     # Extract location codes
@@ -135,53 +129,31 @@
         )  # to check with the implementation
     return batch, images
 
-<<<<<<< HEAD
+
 def get_processor_with_new_tokens(processor):
     # Get processor's tokenizer
     tokenizer = processor.tokenizer
-=======
-
-def get_tokenizer_with_new_tokens():
-    # Load processor and tokenizer
-    processor = AutoProcessor.from_pretrained(cfg.model_id)
-    tokenizer = AutoTokenizer.from_pretrained(cfg.model_id)
->>>>>>> f7c37c79
 
     # Get original sizes
     original_vocab_size = tokenizer.vocab_size
     original_total_size = len(tokenizer)
 
-<<<<<<< HEAD
     logger.info(f"Original vocab size (pretrained): {original_vocab_size}")
     logger.info(f"Original total tokenizer size (includes added tokens): {original_total_size}")
 
     # Add new location tokens
     location_tokens = [f"<loc{i:04}>" for i in range(1024)]
     added_tokens_count = tokenizer.add_tokens(location_tokens, special_tokens=False)
-=======
-    print(f"Original vocab size (pretrained): {original_vocab_size}")
-    print(f"Original total tokenizer size (includes added tokens): {original_total_size}")
-
-    # Add new location tokens
-    location_tokens = [f"<loc{i:04}>" for i in range(1024)]
-    added_tokens_count = tokenizer.add_tokens(location_tokens, special_tokens=True)
->>>>>>> f7c37c79
 
     # Get updated sizes
     new_total_size = len(tokenizer)
 
-<<<<<<< HEAD
     logger.info(f"Number of new tokens added: {added_tokens_count}")
     logger.info(f"New total tokenizer size: {new_total_size}")
-=======
-    print(f"Number of new tokens added: {added_tokens_count}")
-    print(f"New total tokenizer size: {new_total_size}")
->>>>>>> f7c37c79
 
     # Attach updated tokenizer to processor if needed
     processor.tokenizer = tokenizer
 
-<<<<<<< HEAD
     return processor
 
 def get_model_with_resize_token_embeddings(model, processor):
@@ -189,8 +161,3 @@
     model.resize_token_embeddings(len(tokenizer))
     logger.info(f"Model's token embeddings resized to: {len(tokenizer)}")
     return model
-=======
-    # Update the model's embedding size
-    # model.resize_token_embeddings(len(tokenizer))
-    return processor, tokenizer
->>>>>>> f7c37c79
