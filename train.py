import logging
import wandb
from functools import partial

import torch
from datasets import load_dataset
from torch.utils.data import DataLoader
from transformers import AutoProcessor, AutoModelForVision2Seq, Gemma3ForConditionalGeneration

from config import Configuration
from utils import train_collate_function
import argparse
import albumentations as A

logging.basicConfig(
    level=logging.INFO, format="%(asctime)s - %(name)s - %(levelname)s - %(message)s"
)
logger = logging.getLogger(__name__)


def get_augmentations():
    if cfg.model_id == "HuggingFaceTB/SmolVLM-256M-Instruct":
        resize_size = 512
    else:
        resize_size = 896

    augmentations = A.Compose([
        A.Resize(height=resize_size, width=resize_size),
        A.HorizontalFlip(p=0.5),
        A.ColorJitter(p=0.2),
    ], bbox_params=A.BboxParams(format='coco', label_fields=['category_ids'], filter_invalid_bboxes=True))
    return augmentations



def get_dataloader(processor, args, dtype):
    logger.info("Fetching the dataset")
    train_dataset = load_dataset(cfg.dataset_id, split="train")
    train_collate_fn = partial(
<<<<<<< HEAD
        train_collate_function, processor=processor, dtype=cfg.dtype, transform=get_augmentations()
=======
        train_collate_function, processor=processor, dtype=dtype, transform=augmentations
>>>>>>> f867a6dd
    )

    logger.info("Building data loader")
    train_dataloader = DataLoader(
        train_dataset,
        batch_size=args.batch_size,
        collate_fn=train_collate_fn,
        shuffle=True,
    )
    return train_dataloader


def train_model(model, optimizer, cfg, train_dataloader):
    logger.info("Start training")
    global_step = 0
    for epoch in range(cfg.epochs):
        for idx, batch in enumerate(train_dataloader):
            outputs = model(**batch.to(model.device))
            loss = outputs.loss
            if idx % 100 == 0:
                logger.info(f"Epoch: {epoch} Iter: {idx} Loss: {loss.item():.4f}")
                wandb.log({"train/loss": loss.item(), "epoch": epoch}, step=global_step)

            loss.backward()
            optimizer.step()
            optimizer.zero_grad()
            global_step += 1
    return model


if __name__ == "__main__":
    cfg = Configuration.from_args()

    # Get values dynamicaly from user
    parser = argparse.ArgumentParser(description="Training for PaLiGemma")
    parser.add_argument('--model_id', type=str, required=True, default=cfg.model_id, help='Enter Huggingface Model ID')
    parser.add_argument('--dataset_id', type=str, required=True ,default=cfg.dataset_id, help='Enter Huggingface Dataset ID')
    parser.add_argument('--batch_size', type=int, default=cfg.batch_size, help='Enter Batch Size')
    parser.add_argument('--lr', type=float, default=cfg.learning_rate, help='Enter Learning Rate')
    parser.add_argument('--checkpoint_id', type=str, required=True, default=cfg.checkpoint_id, help='Enter Huggingface Repo ID to push model')

    args = parser.parse_args()
    processor = AutoProcessor.from_pretrained(args.model_id)
    train_dataloader = get_dataloader(processor=processor, args=args, dtype=cfg.dtype)

    logger.info("Getting model & turning only attention parameters to trainable")
    if cfg.model_id == "HuggingFaceTB/SmolVLM-256M-Instruct":
        model = AutoModelForVision2Seq.from_pretrained(
            cfg.model_id,
            device_map="auto",
        )
    else:
        model = Gemma3ForConditionalGeneration.from_pretrained(
            cfg.model_id,
            torch_dtype=cfg.dtype,
            device_map="auto",
            _attn_implementation="eager",
        )
    for name, param in model.named_parameters():
        if "attn" in name:
            param.requires_grad = True
        else:
            param.requires_grad = False

    model.train()
    model.to(cfg.device)

    # Credits to Sayak Paul for this beautiful expression
    params_to_train = list(filter(lambda x: x.requires_grad, model.parameters()))
    optimizer = torch.optim.AdamW(params_to_train, lr=args.lr)

    wandb.init(
        project=cfg.project_name,
        name=cfg.run_name if hasattr(cfg, "run_name") else None,
        config=vars(cfg),
    )

    train_model(model, optimizer, cfg, train_dataloader)

    # Push the checkpoint to hub
    model.push_to_hub(cfg.checkpoint_id)
    processor.push_to_hub(cfg.checkpoint_id)

    wandb.finish()
    logger.info("Train finished")<|MERGE_RESOLUTION|>--- conflicted
+++ resolved
@@ -37,11 +37,7 @@
     logger.info("Fetching the dataset")
     train_dataset = load_dataset(cfg.dataset_id, split="train")
     train_collate_fn = partial(
-<<<<<<< HEAD
         train_collate_function, processor=processor, dtype=cfg.dtype, transform=get_augmentations()
-=======
-        train_collate_function, processor=processor, dtype=dtype, transform=augmentations
->>>>>>> f867a6dd
     )
 
     logger.info("Building data loader")
